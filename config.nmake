# $Id$

# Some more informations about the settings in this file, can be found
# in the file README.win32 and the Developer's Guide (available online).

##### Target platform #####
# Only "win32" and "win64" are valid (for now).
# This can be defined in the system environment.
!IFNDEF WIRESHARK_TARGET_PLATFORM
WIRESHARK_TARGET_PLATFORM=win32
!ENDIF

##### Versions #####

# The current Wireshark version
# It's highly recommended to leave MAJOR/MINOR/MICRO unchanged
VERSION_MAJOR=1
<<<<<<< HEAD
VERSION_MINOR=2
VERSION_MICRO=1
=======
VERSION_MINOR=3
VERSION_MICRO=0
>>>>>>> 4a500929
VERSION_BUILD=0
# It's recommended to change VERSION_EXTRA for your own custom builds
# e.g. "-SVN-12345"
VERSION_EXTRA=""

# The version of the wiretap library (recommended: leave unchanged)
WTAP_VERSION_MAJOR=0
WTAP_VERSION_MINOR=3
WTAP_VERSION_MICRO=1



##### Directories #####

#
# Base directory, where your libraries reside, which are needed to
# compile the sources. This setting is used only inside this file.
#
WIRESHARK_LIBS=C:\wireshark-$(WIRESHARK_TARGET_PLATFORM)-libs-1.2

#
# Base directory, where your programs reside.
# This setting is used only inside this file.
#
PROGRAM_FILES=$(PROGRAMFILES)

#
# Location of the "tools" directory. This affects HTML2TXT below and should
# be overridden by makefiles in any subdirectories that use HTML2TXT.
!IFNDEF TOOLS_DIR
TOOLS_DIR=tools
!ENDIF

#
# Machine type for the compiler and linker
# TARGET_MACHINE (Used for link /MACHINE) should be one of "X86" or "X64"
# (sorry ARM, Alpha, MIPS, and Itanium fans).
# CPU (Used by win32.mak) should be one of "i386" or "AMD64".
!if "$(WIRESHARK_TARGET_PLATFORM)" == "win32"
TARGET_MACHINE=x86
CPU=i386
VCREDIST_DLL=x86
!else if "$(WIRESHARK_TARGET_PLATFORM)" == "win64"
TARGET_MACHINE=x64
CPU=AMD64
VCREDIST_DLL=amd64
!else
!error Your mysterious moon-man architecture "$(WIRESHARK_TARGET_PLATFORM)" frightens and confuses us.
!endif


##### Microsoft Visual C / Studio Variant #####
# for the different Studios, see: http://en.wikipedia.org/wiki/Microsoft_Visual_Studio
# only one of the following MSVC_VARIANT settings should be used
# BTW: The "Microsoft Visual C++ Toolkit 2003" DOESN'T WORK for WS!

# "Microsoft Visual Studio 6.0"
# Visual C++ 6.0, _MSC_VER 1200, msvcrt.dll (version 6)
#MSVC_VARIANT=MSVC6

# "Microsoft Visual Studio .NET (2002)"
# Visual C++ 7.0, _MSC_VER 1300, msvcr70.dll
#MSVC_VARIANT=MSVC2002

# "Microsoft .Net Framework SDK Version 1.0"
# needs additional Platform SDK installation
# Visual C++ 7.0, _MSC_VER 1300, msvcr70.dll
#MSVC_VARIANT=DOTNET10

# "Microsoft Visual Studio .NET 2003"
# Visual C++ 7.1, _MSC_VER 1310, msvcr71.dll
#MSVC_VARIANT=MSVC2003

# "Microsoft .Net Framework SDK Version 1.1"
# needs additional Platform SDK installation
# Visual C++ 7.1, _MSC_VER 1310, msvcr71.dll
#MSVC_VARIANT=DOTNET11

# "Microsoft Visual Studio 2005"
# Visual C++ 8.0, _MSC_VER 1400, msvcr80.dll
#MSVC_VARIANT=MSVC2005

# "Microsoft Visual C++ 2005 Express Edition"
# needs additional Platform SDK installation
# Visual C++ 8.0, _MSC_VER 1400, msvcr80.dll
#MSVC_VARIANT=MSVC2005EE

# "Microsoft .Net Framework 2.0 SDK"
# needs additional Platform SDK installation
# Visual C++ 8.0, _MSC_VER 1400, msvcr80.dll
#MSVC_VARIANT=DOTNET20

# "Microsoft Visual Studio 2008"
# Visual C++ 9.0, _MSC_VER 1500, msvcr90.dll
MSVC_VARIANT=MSVC2008

# "Microsoft Visual C++ 2008 Express Edition"
# Visual C++ 9.0, _MSC_VER 1500, msvcr90.dll
#MSVC_VARIANT=MSVC2008EE

#
# Optional: To compile some time critical code from assembler instead of C
#
# If you have the NASM compiler, set this to the NASM executable.
# http://nasm.sourceforge.net/
#
# If you don't have NASM, comment this line out, so that NASM
# isn't defined.
#
NASM=$(WIRESHARK_LIBS)\nasm-2.02\nasm.exe


!if "$(WIRESHARK_TARGET_PLATFORM)" == "win32"
##### Win32 Libraries #####
#
# Mandatory: GLib settings
#
# Please note: Since Wireshark release 1.0.0, we no longer support GLib1.x
#
GLIB_VERSION=2.0
<<<<<<< HEAD
GLIB_PKG=2.20.3-1
=======
>>>>>>> 4a500929
GLIB_DIR=$(WIRESHARK_LIBS)\glib
# This macro is used by the setup target.
GLIB_PKG=2.20.4-1

##### To Use new packet list uncomment this line ####
### Warning Experimental - work in progress
#NEW_PACKET_LIST_CONFIG=^#define NEW_PACKET_LIST 1

#
# Mandatory: GTK (& related libs) settings
#
# Please note: Since Wireshark release 1.0.0, we no longer support GTK1.x
#
# If you want building with GTK+, set GTK_DIR to the pathname of the
# directory in which the "include" and "lib" directories reside.
#
GTK_DIR=$(WIRESHARK_LIBS)\gtk2
<<<<<<< HEAD
GTK_PKG=2.16.2-1
CAIRO_PKG=1.8.6-1
ATK_PKG=1.26.0-1
LIBPNG_PKG=1.2.37-1
TIFF_PKG=libtiff-3.8.2
=======
# These macros are used by the nsis installer script and by the install target.
>>>>>>> 4a500929
TIFF_DLL=libtiff3.dll
JPEG_DLL=jpeg62.dll
<<<<<<< HEAD
PANGO_PKG=1.24.2-1
=======
# These macros are used by the setup target.
GTK_PKG=2.16.5-1
CAIRO_PKG=1.8.8-1
ATK_PKG=1.26.0-1
LIBPNG_PKG=1.2.37-1
TIFF_PKG=libtiff-3.8.2
JPEG_PKG=jpeg-6b-4-bin
PANGO_PKG=1.24.5-1
>>>>>>> 4a500929

#
# Mandatory: Version numbers of GTK and pango.
#
# (MAJOR + MINOR Version number but without MICRO version number)
# These macros are used by the nsis installer script and by the setup target.
#
# GTK 2.12 is the mainline since Wireshark 0.99.7
GTK_INST_VERSION=2.16
PANGO_INST_VERSION=1.24

#
# Mandatory for GTK >= 2: Gettext
#
# Set GETTEXT_DIR to the directory in which the
# GETTEXT include files and library resides.
#
GETTEXT_DIR=$(WIRESHARK_LIBS)\gettext-runtime-0.17-1
# This macro is used by the nsis installer script and by the install target.
GETTEXT_DLL=intl.dll
# This macro is used by the setup target.
GETTEXT_PKG=-runtime-0.17-1

#
# Optional: WinPcap developer's pack to capture network traffic.
#
# If you have the WinPcap developer's pack (at least version 3.0),
# set this to the directory in which the WinPcap developer's pack resides.
#
# If you don't have the WPdpack, comment this line out, so that
# PCAP_DIR isn't defined.
#
PCAP_DIR=$(WIRESHARK_LIBS)\WPdpack
# This macro is used by the nsis installer script, by the u3/portable apps and by the setup target.
PCAP_VERSION=4_1_beta5

#
# Optional: WinPcap remote capture support and new API
# (pcap_open(), pcap_findalldevs_ex(), etc.)
#
PCAP_REMOTE=1

#
# Optional: The ZLib enables unzipping of gzip compressed capture files
# "on the fly".
#
# If you have Zlib, set this to directory in which the Zlib headers
# and .lib file are stored.
#
# If you don't have Zlib, comment this line out, so that ZLIB_DIR isn't
# defined.
#
ZLIB_DIR=$(WIRESHARK_LIBS)\zlib123

#
# Optional: the ADNS library enables asynchronous (nonblocking) DNS
# name resolvings.
#
# If you have GNU ADNS, set this to the directory in which the GNU ADNS
# .lib file is stored.
#
# If you don't have GNU ADNS, comment this line out, so that ADNS_DIR
# isn't defined.
#
# If C_ARES_DIR is defined below, it will override this setting.
#
#ADNS_DIR=$(WIRESHARK_LIBS)\adns-1.0-win32-05ws

#
# Optional: the c-ares library enables asynchronous (nonblocking) DNS
# name resolvings.
#
# If you have c-ares, set this to the directory in which the c-ares
# .lib file is stored. Setting this will override ADNS_DIR above. You
# can't have both.
#
# If you're using Visual C++ 6.0, you'll have to use a platform SDK that
# defines socklen_t, such as Windows Server 2003 PSDK.
#
# If you don't have c-ares, comment this line out, so that C_ARES_DIR
# isn't defined.
#
C_ARES_DIR=$(WIRESHARK_LIBS)\c-ares-1.6.0ws

#
# Optional: the PCRE (Perl Compatible Regular Expressions) library
# enables regular expressions for display filters.
#
# If you have the PCRE library, set this to the directory in which
# the GNUWIN32 pcre-lib package is stored.
#
# If you don't have PCRE, comment this line out, so that PCRE_DIR
# isn't defined.
#
PCRE_DIR=$(WIRESHARK_LIBS)\pcre-7.0

#
# Optional: the GNUTLS library enables ssl decryption.
#
# If you have the GNUTLS library, set this to the directory where
# the lib and include files are stored.
#
# If you don't have GNUTLS, comment this line out, so that GNUTLS_DIR
# isn't defined.
#
# Platform SDK conflicts with openssl.h header
GNUTLS_DIR=$(WIRESHARK_LIBS)\gnutls-2.8.1-1

#
# Optional: the KFW library enables kerberos/sasl/dcerpc decryption.
#
# If you have the kerberos for windows (mit) library, set this to the
# directory where the kfw package is stored.
#
# If you don't have KFW, comment this line out, so that KFW_DIR
# isn't defined.
#
KFW_DIR=$(WIRESHARK_LIBS)\kfw-3.2.2-ws1

#
# Optional: the Nettle library enables ??? decryption.
#
# If you have the Nettle encryption library, set this to the
# directory in which the nettle package is stored.
#
# If you don't have Nettle, comment this line out, so that NETTLE_DIR
# isn't defined.
#
# NETTLE_DIR=$(WIRESHARK_LIBS)\nettle-1.10

#
# Optional: the LUA library enables scripting support.
#
# If you have the LUA library, set this to the directory in which
# the LUA package is stored.
#
# If you don't have LUA, comment this line out, so that LUA_DIR
# isn't defined.
#
LUA_DIST=5_1_4_Win32_dll6
LUA_DIR=$(WIRESHARK_LIBS)\lua5.1.4

#
# Optional: the PORTAUDIO library enables audio output for RTP streams.
#
# If you have the PORTAUDIO library (used for rtp_player), set this to
# the directory in which the PORTAUDIO library is stored.
#
# If you don't have PORTAUDIO, comment this line out, so that
# PORTAUDIO_DIR isn't defined.
#
#PORTAUDIO_DIR=$(WIRESHARK_LIBS)\portaudio_v18_1
PORTAUDIO_DIR=$(WIRESHARK_LIBS)\portaudio_v19_2

#
# Version number of PortAudio
#
#PORTAUDIO_VERSION=18
PORTAUDIO_VERSION=19

#
# Optional: AirPcap developer's pack to capture wireless network traffic
# incl. 802.11 management frames.
#
# If you have the AirPcap developer's pack, set this to the directory
# in which the AirPcap developer's pack resides.
#
# If you don't have the AirPcap developer's pack, comment this line out,
# so that AIRPCAP_DIR isn't defined.
#
AIRPCAP_DIR=$(WIRESHARK_LIBS)\AirPcap_Devpack_1_0_0_594\AirPcap_Devpack

#
# Optional: LIBSMI, System Management Interface
#
# Used for oid-name resolution for SNMP and other protocols
#
SMI_DIR=$(WIRESHARK_LIBS)\libsmi-0.4.8

#
# Optional: GeoIP, IP address database lookups
#
# Used to map IP addresses to MaxMind GeoIP database entries
#
# GeoIP requires IPv6 definitions that don't ship with Visual C++ 6.0.
# However, the Microsoft Platform SDK for Windows Server 2003 R2 provides
# these definitions. The SDK's SetEnv.bat script defines INETSDK.
!IF "$(MSVC_VARIANT)" != "MSVC6" || DEFINED(INETSDK)
GEOIP_DIR=$(WIRESHARK_LIBS)\GeoIP-1.4.5ws
!ENDIF

!else
##### Win64 Libraries #####
#
# Mandatory: GLib settings
#
# Please note: Since Wireshark release 1.0.0, we no longer support GLib1.x
#
GLIB_VERSION=2.0
GLIB_DIR=$(WIRESHARK_LIBS)\glib
# This macro is used by the setup target.
GLIB_PKG=2.20.3-1

##### To Use new packet list uncomment this line ####
### Warning Experimental - work in progress
#NEW_PACKET_LIST_CONFIG=^#define NEW_PACKET_LIST 1

#
# Mandatory: GTK (& related libs) settings
#
# Please note: Since Wireshark release 1.0.0, we no longer support GTK1.x
#
# If you want building with GTK+, set GTK_DIR to the pathname of the
# directory in which the "include" and "lib" directories reside.
#
GTK_DIR=$(WIRESHARK_LIBS)\gtk2
# These macros are used by the nsis installer script and by the install target.
TIFF_DLL=libtiff.dll
JPEG_DLL=libjpeg-62.dll
# These macros are used by the setup target.
GTK_PKG=2.16.2-1
CAIRO_PKG=1.8.6-2
ATK_PKG=1.26.0-1
LIBPNG_PKG=1.2.37-1
TIFF_PKG=libtiff_3.8.2-1_win64
JPEG_PKG=jpeg_6b-2_win64
PANGO_PKG=1.24.2-1

#
# Mandatory: Version numbers of GTK and pango.
#
# (MAJOR + MINOR Version number but without MICRO version number)
# These macros are used by the nsis installer script and by the setup target.
#
GTK_INST_VERSION=2.16
PANGO_INST_VERSION=1.24

#
# Mandatory for GTK >= 2: Gettext
#
# Set GETTEXT_DIR to the directory in which the
# GETTEXT include files and library resides.
#
GETTEXT_DIR=$(WIRESHARK_LIBS)\gettext-0.17-1
# This macro is used by the nsis installer script and by the install target.
GETTEXT_DLL=libintl-8.dll
# This macro is used by the setup target.
GETTEXT_PKG=_0.17-1_win64

#
# Optional: WinPcap developer's pack to capture network traffic.
#
# If you have the WinPcap developer's pack (at least version 3.0),
# set this to the directory in which the WinPcap developer's pack resides.
#
# If you don't have the WPdpack, comment this line out, so that
# PCAP_DIR isn't defined.
#
PCAP_DIR=$(WIRESHARK_LIBS)\WPdpack
# This macro is used by the nsis installer script, by the u3/portable apps and by the setup target.
PCAP_VERSION=4_1_beta5

#
# Optional: WinPcap remote capture support and new API
# (pcap_open(), pcap_findalldevs_ex(), etc.)
#
PCAP_REMOTE=1

#
# Optional: The ZLib enables unzipping of gzip compressed capture files
# "on the fly".
#
# If you have Zlib, set this to directory in which the Zlib headers
# and .lib file are stored.
#
# If you don't have Zlib, comment this line out, so that ZLIB_DIR isn't
# defined.
#
ZLIB_DIR=$(WIRESHARK_LIBS)\zlib123

#
# Optional: the ADNS library enables asynchronous (nonblocking) DNS
# name resolvings.
#
# If you have GNU ADNS, set this to the directory in which the GNU ADNS
# .lib file is stored.
#
# If you don't have GNU ADNS, comment this line out, so that ADNS_DIR
# isn't defined.
#
# If C_ARES_DIR is defined below, it will override this setting.
#
#ADNS_DIR=$(WIRESHARK_LIBS)\adns-1.0-win32-05ws

#
# Optional: the c-ares library enables asynchronous (nonblocking) DNS
# name resolvings.
#
# If you have c-ares, set this to the directory in which the c-ares
# .lib file is stored. Setting this will override ADNS_DIR above. You
# can't have both.
#
# If you're using Visual C++ 6.0, you'll have to use a platform SDK that
# defines socklen_t, such as Windows Server 2003 PSDK.
#
# If you don't have c-ares, comment this line out, so that C_ARES_DIR
# isn't defined.
#
#C_ARES_DIR=$(WIRESHARK_LIBS)\c-ares-1.5.2ws

#
# Optional: the PCRE (Perl Compatible Regular Expressions) library
# enables regular expressions for display filters.
#
# If you have the PCRE library, set this to the directory in which
# the GNUWIN32 pcre-lib package is stored.
#
# If you don't have PCRE, comment this line out, so that PCRE_DIR
# isn't defined.
#
#PCRE_DIR=$(WIRESHARK_LIBS)\pcre-7.0

#
# Optional: the GNUTLS library enables ssl decryption.
#
# If you have the GNUTLS library, set this to the directory where
# the lib and include files are stored.
#
# If you don't have GNUTLS, comment this line out, so that GNUTLS_DIR
# isn't defined.
#
# Platform SDK conflicts with openssl.h header
#GNUTLS_DIR=$(WIRESHARK_LIBS)\gnutls-2.8.1-1

#
# Optional: the KFW library enables kerberos/sasl/dcerpc decryption.
#
# If you have the kerberos for windows (mit) library, set this to the
# directory where the kfw package is stored.
#
# If you don't have KFW, comment this line out, so that KFW_DIR
# isn't defined.
#
#KFW_DIR=$(WIRESHARK_LIBS)\kfw-3.2.2-ws1

#
# Optional: the Nettle library enables ??? decryption.
#
# If you have the Nettle encryption library, set this to the
# directory in which the nettle package is stored.
#
# If you don't have Nettle, comment this line out, so that NETTLE_DIR
# isn't defined.
#
# NETTLE_DIR=$(WIRESHARK_LIBS)\nettle-1.10

#
# Optional: the LUA library enables scripting support.
#
# If you have the LUA library, set this to the directory in which
# the LUA package is stored.
#
# If you don't have LUA, comment this line out, so that LUA_DIR
# isn't defined.
#
LUA_DIST=5_1_4_Win64_dll9
LUA_DIR=$(WIRESHARK_LIBS)\lua5.1.4

#
# Optional: the PORTAUDIO library enables audio output for RTP streams.
#
# If you have the PORTAUDIO library (used for rtp_player), set this to
# the directory in which the PORTAUDIO library is stored.
#
# If you don't have PORTAUDIO, comment this line out, so that
# PORTAUDIO_DIR isn't defined.
#
#PORTAUDIO_DIR=$(WIRESHARK_LIBS)\portaudio_v18_1
PORTAUDIO_DIR=$(WIRESHARK_LIBS)\portaudio_v19_2

#
# Version number of PortAudio
#
#PORTAUDIO_VERSION=18
PORTAUDIO_VERSION=19

#
# Optional: AirPcap developer's pack to capture wireless network traffic
# incl. 802.11 management frames.
#
# If you have the AirPcap developer's pack, set this to the directory
# in which the AirPcap developer's pack resides.
#
# If you don't have the AirPcap developer's pack, comment this line out,
# so that AIRPCAP_DIR isn't defined.
#
#AIRPCAP_DIR=$(WIRESHARK_LIBS)\AirPcap_Devpack_1_0_0_594\AirPcap_Devpack

#
# Optional: LIBSMI, System Management Interface
#
# Used for oid-name resolution for SNMP and other protocols
#
#SMI_DIR=$(WIRESHARK_LIBS)\libsmi-0.4.8

#
# Optional: GeoIP, IP address database lookups
#
# Used to map IP addresses to MaxMind GeoIP database entries
#
# GeoIP requires IPv6 definitions that don't ship with Visual C++ 6.0.
# However, the Microsoft Platform SDK for Windows Server 2003 R2 provides
# these definitions. The SDK's SetEnv.bat script defines INETSDK.
!IF "$(MSVC_VARIANT)" != "MSVC6" || DEFINED(INETSDK)
#GEOIP_DIR=$(WIRESHARK_LIBS)\GeoIP-1.4.5ws
!ENDIF

!endif

##### Tools #####

# Set the following mandatory commands to find the tools.
# The easiest way is to use the corresponding packages from cygwin.

# Set up the path to the cygwin binaries
CYGWIN_PATH=c:\cygwin\bin

# command for a shell (cygwin's bash package recommended)
SH_PROG=bash

# bash versions after 3.1.6 need the 'igncr' shell option to be able to
#  process scripts in windows 'native format' (dos crlf format).
# The following !IF results in the option being used only if it is available
#  since using it on bash version 3.1.6 (or earlier) is not required and
#  will cause an error message.
!if "$(SH_PROG)"=="bash" && [$(CYGWIN_PATH)\bash -c "set -o igncr" 2>nul: ] == 0
SH_FLAGS=-o igncr
!endif

SH=$(SH_PROG) $(SH_FLAGS)


# command for perl (cygwin's perl package recommended)
PERL=perl

# command for pod2man and pod2html
# (part of the perl package, usually leave these unchanged)
POD2MAN=$(SH) pod2man
POD2HTML=$(SH) pod2html

# Command for native Windows Python (recommended)
# V2.4 to V2.6 should work

# If you want to specify your Python settings, uncomment the lines below.
#PYTHON="C:\Python26\python.exe"
#PATH=c:\Python26;$(PATH)

# Command for Cygwin's Python (not recommended)
#PYTHON=env python

# Otherwise, find Python automatically.
!IF !DEFINED(PYTHON)
!IF EXIST(c:\Python26\python.exe)
PYTHON="C:\Python26\python.exe"
PATH=c:\Python26;$(PATH)
!ELSE IF EXIST(c:\Python25\python.exe)
PYTHON="C:\Python25\python.exe"
PATH=c:\Python25;$(PATH)
!ELSE IF EXIST(c:\Python24\python.exe)
PYTHON="C:\Python24\python.exe"
PATH=c:\Python24;$(PATH)
!ENDIF
!ENDIF

# command for lex/flexx (cygwin's flex recommended)
LEX=flex

# command for yacc/bison (cygwin's bison recommended)
YACC=bison

#
# Optional: To build the NSIS installer.
#
# If you have the NSIS package, set this to the NSIS executable.
#
# If you don't have NSIS, comment this line out, so that MAKENSIS
# isn't defined.
#
MAKENSIS="$(PROGRAM_FILES)\nsis\makensis.exe"

#
# Optional: To build the developers API documentation with doxygen and dot.
# Currently experimental, outdated and incomplete.
#
# You will have to download and install:
# Doxygen from: http://www.doxygen.org
# Graphviz from: http://www.research.att.com/sw/tools/graphviz/
#
# If you have doxygen, set this to the doxygen executable.
#
# If you don't want the developers documentation (or don't have the tools),
# comment this line out, so that DOXYGEN isn't defined.
#
#DOXYGEN="$(PROGRAM_FILES)/doxygen/bin/doxygen.exe"

#
# Recommended: Use the compressed html help format .chm as the Wireshark integrated help.
#
# The required htmlhelp.h and htmlhelp.lib should be included in MSVC_VARIANT > MSVC6.
#
# For MSVC_VARIANT == MSVC6 you will have to download and install the html help workshop from:
#
# http://msdn.microsoft.com/library/default.asp?url=/library/en-us/htmlhelp/html
# /hwMicrosoftHTMLHelpDownloads.asp
#
# Then point HHC_DIR to the html help dir (where hhc.exe resides).
#
# If you don't want the online help (or don't have the tools),
# comment this line out, so that HHC_DIR isn't defined.
#
HHC_DIR=$(PROGRAM_FILES)/HTML Help Workshop

#
# Optional: To reduce the size of dlls and exes, which is especially useful for USB device distributions (U3, PortableApps)
#
# If you have the UPX package, set this to the upx.exe executable.
#
# UPX can be downloaded from:
#   http://upx.sourceforge.net/
#
# If you don't have UPX, or don't want to pack exes and dlls,
# comment this line out, so that UPX isn't defined.
#

UPX=$(WIRESHARK_LIBS)\upx303w\upx.exe

##### Flags, PATHs and Miscellaneous #####

# "convert" the MSVC variant into the required MSC compiler version
!IF "$(MSVC_VARIANT)" == "MSVC6"
MSC_VER_REQUIRED=1200
!ELSEIF "$(MSVC_VARIANT)" == "MSVC2002" || "$(MSVC_VARIANT)" == "DOTNET10"
MSC_VER_REQUIRED=1300
!ELSEIF "$(MSVC_VARIANT)" == "MSVC2003" || "$(MSVC_VARIANT)" == "DOTNET11"
MSC_VER_REQUIRED=1310
!ELSEIF "$(MSVC_VARIANT)" == "MSVC2005" || "$(MSVC_VARIANT)" == "MSVC2005EE" || "$(MSVC_VARIANT)" == "DOTNET20"
MSC_VER_REQUIRED=1400
!ELSEIF "$(MSVC_VARIANT)" == "MSVC2008" ||  "$(MSVC_VARIANT)" == "MSVC2008EE"
MSC_VER_REQUIRED=1500
!ELSE
!ERROR MSVC_VARIANT unknown
!ENDIF

# Compiler flags:
# /W3  warning level 3 (0 less - 4 most, 1 default)
# /Zi  create .pdb file for debugging
# /MD  use "Multithreading Debug" libraries
# /D_CRT_SECURE_NO_DEPRECATE        Don't warn for "insecure" calls, see MSDN "Security Enhancements in the CRT"
# /D_CRT_NONSTDC_NO_DEPRECATE       Don't warn for "Deprecated CRT Functions" as MSDN calls this
# /D_BIND_TO_CURRENT_CRT_VERSION=1  Make sure our CRT and manifest versions match (http://msdn.microsoft.com/en-us/library/cc664727.aspx)
# /DWIN32_LEAN_AND_MEAN             Don't include unnecessary Windows include files (see windows.h)
# /MP [<number of processes>]       [MSVC2008]: Compiles multiple source files by using multiple processes
#                                               Add if desired for compile speedup on machines with 2 or more "effective processors"
# /MANIFEST:no                      Don't create a SxS manifest. Makes sure our plugins don't load a second copy of the CRT.
#
!IF "$(MSVC_VARIANT)" == "MSVC6" || "$(MSVC_VARIANT)" == "MSVC2002" || "$(MSVC_VARIANT)" == "DOTNET10" || "$(MSVC_VARIANT)" == "MSVC2003" || "$(MSVC_VARIANT)" == "DOTNET11"
LOCAL_CFLAGS=/Zi /W3 /MD /DWIN32_LEAN_AND_MEAN /DMSC_VER_REQUIRED=$(MSC_VER_REQUIRED)
!ELSEIF "$(MSVC_VARIANT)" == "MSVC2005" || "$(MSVC_VARIANT)" == "MSVC2005EE" || "$(MSVC_VARIANT)" == "DOTNET20" || "$(MSVC_VARIANT)" == "MSVC2008" || "$(MSVC_VARIANT)" == "MSVC2008EE"
LOCAL_CFLAGS=/Zi /W3 /MD /D_CRT_SECURE_NO_DEPRECATE /D_CRT_NONSTDC_NO_DEPRECATE /DWIN32_LEAN_AND_MEAN /DMSC_VER_REQUIRED=$(MSC_VER_REQUIRED) /D_BIND_TO_CURRENT_CRT_VERSION=1
!ELSE
!ERROR MSVC_VARIANT unknown
!ENDIF

# http://msdn.microsoft.com/en-us/library/bb385193.aspx
# /MP (Build with Multiple Processes)
# /MP[processMax]
# If you omit the processMax argument, the compiler retrieves the number of effective processors
# on your computer from the operating system, and creates a process for each processor.
#
# The following compiler options and language features that are incompatible with the /MP option:
# #import preprocessor directive
# /E, /EP
# /Gm
# /showIncludes
# /Yc

!IF "$(MSVC_VARIANT)" == "MSVC2008" || "$(MSVC_VARIANT)" == "MSVC2008EE"
LOCAL_CFLAGS= $(LOCAL_CFLAGS) /MP
!ENDIF
# Linker flags:
# /DEBUG  generate debug info
# /PROFILE generate map file(s) for profiling
# /DEFAULTLIB:xxx use xxx as the standard C library
# /NODEFAULTLIB:xxx don't use xxx as the standard C library
#
LOCAL_LDFLAGS=/DEBUG /MACHINE:$(TARGET_MACHINE)
DLL_LDFLAGS =
!IF $(MSC_VER_REQUIRED) >= 1400
DLL_LDFLAGS = /MANIFEST:no
!ENDIF

PLUGIN_LDFLAGS = /NOLOGO /INCREMENTAL:no $(LOCAL_LDFLAGS) $(DLL_LDFLAGS)

#
# According to http://bugs.wireshark.org/bugzilla/show_bug.cgi?id=403
# XCOPY under Windows NT doesn't support the "/Y" flag.  This works
# around that bug.
# XXX - This apparently doesn't work for some versions of nmake:
# http://support.microsoft.com/default.aspx?scid=kb;en-us;86814
# It looks like we'll have to call "set copycmd=/y" before we run xcopy.
COPYCMD=/y

#
# If you don't want to build libwireshark.dll, you should comment out the
# following line. (Note: for plugin support this option must stay activated)
ENABLE_LIBWIRESHARK=USE

#
# install (debug) directory for Wireshark (relative to your source dir)
INSTALL_DIR=wireshark-gtk2



##### C-Runtime Redistributable #####
#
# The C-Runtime since Version 7 must be shipped together with
# the program installer, to avoid missing msvcr*.dll files on
# the target machine.
#
# The location of these files differ on the various compiler
# packages, the following will use the default paths depending
# on the package version.
#
!IF "$(MSVC_VARIANT)" == "MSVC6"
# msvcrt.dll will already be available on target machines - nothing additional to install

!ELSEIF "$(MSVC_VARIANT)" == "MSVC2002"
# you probably need to tweak this directory if you don't use the professional edition!
MSVCR_DLL=$(PROGRAM_FILES)\Microsoft Visual Studio .NET\Visual Studio .NET Professional - English\msvcr70.dll

!ELSEIF "$(MSVC_VARIANT)" == "DOTNET10"
# no redistributable available for this package!

!ELSEIF "$(MSVC_VARIANT)" == "MSVC2003"
# you probably need to tweak this directory if you don't use the professional edition!
MSVCR_DLL=$(PROGRAM_FILES)\Microsoft Visual Studio .NET 2003\Visual Studio .NET Professional 2003 - English\msvcr71.dll

!ELSEIF "$(MSVC_VARIANT)" == "DOTNET11"
# no redistributable available for this package!

!ELSEIF "$(MSVC_VARIANT)" == "MSVC2005"
MSVCR_DLL=$(PROGRAM_FILES)\Microsoft Visual Studio 8\VC\redist\$(VCREDIST_DLL)\Microsoft.VC80.CRT\*.*

!ELSEIF "$(MSVC_VARIANT)" == "MSVC2005EE" || "$(MSVC_VARIANT)" == "DOTNET20" || "$(MSVC_VARIANT)" == "MSVC2008EE"
# you need to download the redistributable package vcredist_x86.exe from Microsoft first,
# and copy it to the lib folder!!!
VCREDIST_EXE=$(WIRESHARK_LIBS)\vcredist_$(TARGET_MACHINE).exe

!ELSEIF "$(MSVC_VARIANT)" == "MSVC2008"
MSVCR_DLL=$(PROGRAM_FILES)\Microsoft Visual Studio 9.0\VC\redist\$(VCREDIST_DLL)\Microsoft.VC90.CRT\*.*

!ELSE
!ERROR MSVC_VARIANT unknown
!ENDIF



##### Advanced: Docbook/XML documentation generation #####
# If you want to generate the Docbook/XML based docs (User's and Developer's
# Guide, ...), you'll need some additional tools / libraries compared to the
# rest of the build process.
#
# FOR DETAILED INSTRUCTIONS TO GENERATE THE DOCS, SEE: docbook\readme.txt.
#
# If you don't call the Makefile.nmake in the docbook dir to generate the
# docs, the following settings in this section will have no effect.

# formatting objects processor executable
# Comment this out if you don't have fop installed or you don't want the docs
# in PDF format.
!IFNDEF FOP
FOP=fop-0.20.5\fop.bat
!ENDIF

# Additional options to fop.
FOP_OPTS=-Xmx256m

# html help compiler
# Comment this out if you don't have hhc.exe or you don't want the docs in
# .chm format.
#
# Beware: hhc.exe is NOT part of the MSVC packages in HHC_DIR mentioned above,
# so you'll need to install the HTML Help Workshop for this.
HHC_EXE="$(HHC_DIR)\hhc.exe"

# html to text converter for text version of release notes, e.g. elinks.
# This could also be "lynx", or "true" if neither elinks nor lynx is installed
# (cygwin: lynx works, elinks not available, links and true doesn't produce output)
#HTML2TXT=elinks -dump -dump-width 72
#HTML2TXT=links -dump -width 72
#HTML2TXT=lynx -dump -width=72 -nolist -stdin

!IFNDEF HTML2TXT
HTML2TXT=$(PYTHON) $(TOOLS_DIR)\html2text.py --width=72 --no-links
!ENDIF

# the XSL processor (part of cygwin's libxslt package)
XSLTPROC="xsltproc"

# the XML validator (part of cygwin's libxml2 package)
XMLLINT="xmllint"



##############################################################################
#
# You should not have to change anything below this comment.
# If you do, it's a deficiency in the Makefile.nmake files;
# either tell wireshark-dev@wireshark.org about it, including
# details of why you had to change it, or fix config.nmake
# and any Makefile.nmake files that need to be changed, and
# send us the patches, along with details of why the change
# was necessary.
#
##############################################################################

#
# The RC_VERSION should be comma-separated, not dot-separated,
# as per Graham Bloice's message in
#
#	http://www.ethereal.com/lists/ethereal-dev/200303/msg00283.html
#
# "The RC_VERSION variable in config.nmake should be comma separated.
# This allows the resources to be built correctly and the version
# number to be correctly displayed in the explorer properties dialog
# for the executables, and XP's tooltip, rather than 0.0.0.0."
#

VERSION=$(VERSION_MAJOR).$(VERSION_MINOR).$(VERSION_MICRO)$(VERSION_EXTRA)
RC_VERSION=$(VERSION_MAJOR),$(VERSION_MINOR),$(VERSION_MICRO),$(VERSION_BUILD)

WTAP_VERSION=$(WTAP_VERSION_MAJOR).$(WTAP_VERSION_MINOR).$(WTAP_VERSION_MICRO)
RC_WTAP_VERSION=$(WTAP_VERSION_MAJOR),$(WTAP_VERSION_MINOR),$(WTAP_VERSION_MICRO)

# GLib
GLIB_CFLAGS=/I$(GLIB_DIR)\include\glib-$(GLIB_VERSION) \
	/I$(GLIB_DIR)\lib\glib-$(GLIB_VERSION)\include
GLIB_LIBS=$(GLIB_DIR)\lib\glib-$(GLIB_VERSION).lib \
	$(GLIB_DIR)\lib\gmodule-$(GLIB_VERSION).lib \
	$(GLIB_DIR)\lib\gobject-$(GLIB_VERSION).lib
GTHREAD_LIBS=$(GLIB_DIR)\lib\gthread-$(GLIB_VERSION).lib \

# GTK+
GTK_CFLAGS=$(GLIB_CFLAGS) /I$(GTK_DIR)\include\gtk-2.0 \
	/I$(GTK_DIR)\lib\gtk-2.0\include \
	/I$(GTK_DIR)\include\atk-1.0 \
	/I$(GTK_DIR)\include\cairo \
	/I$(GTK_DIR)\include\pango-1.0
GTK_LIBS=$(GTK_DIR)\lib\gtk-win32-2.0.lib \
	$(GTK_DIR)\lib\gdk-win32-2.0.lib \
	$(GTK_DIR)\lib\gdk_pixbuf-2.0.lib \
	$(GTK_DIR)\lib\pango-1.0.lib \
	$(GLIB_LIBS)

!IF "$(GTK_INST_VERSION)" == "2.16" || "$(GTK_INST_VERSION)" == "2.14" || "$(GTK_INST_VERSION)" == "2.12"
GTK_LIB_DIR=2.10.0
NEED_LIBPNG_DLL=USE
NEED_LIBJPEG_DLL=USE
NEED_LIBTIFF_DLL=USE
NEED_CAIRO_DLL=USE
GTK_WIMP_DLLSRC_DIR=$(GTK_DIR)\lib\gtk-2.0\2.10.0\engines
GTK_WIMP_DLLDST_DIR=lib\gtk-2.0\2.10.0\engines
GTK_WIMP_RCSRC_DIR=$(GTK_DIR)\share\themes\MS-Windows\gtk-2.0
GTK_WIMP_RCDST_DIR=etc\gtk-2.0
!ELSE
!ERROR ? Unknown or invalid GTK_INST_VERSION
!ENDIF

!IF "$(PANGO_INST_VERSION)" == "1.24" || "$(PANGO_INST_VERSION)" == "1.22" || "$(PANGO_INST_VERSION)" == "1.18" || "$(PANGO_INST_VERSION)" == "1.16"
PANGO_LIB_DIR=1.5.0
!ELSE
!ERROR ? Unknown or invalid PANGO_INST_VERSION
!ENDIF

!IFDEF AIRPCAP_DIR
AIRPCAP_CONFIG=^#define HAVE_AIRPCAP 1
AIRPDCAP_CONFIG=^#define HAVE_AIRPDCAP 1
#AIRPCAP_CFLAGS=/I$(AIRPCAP_DIR)\include
!ELSE
AIRPCAP_CONFIG=
AIRPDCAP_CONFIG=
!ENDIF

!IFDEF PCAP_DIR
# Nmake uses carets to escape special characters
WINPCAP_CONFIG=^#define HAVE_LIBPCAP 1
PCAP_FINDALLDEVS_CONFIG=^#define HAVE_PCAP_FINDALLDEVS 1
PCAP_DATALINK_NAME_TO_VAL_CONFIG=^#define HAVE_PCAP_DATALINK_NAME_TO_VAL 1
PCAP_DATALINK_VAL_TO_NAME_CONFIG=^#define HAVE_PCAP_DATALINK_VAL_TO_NAME 1
# PCAP_BREAKLOOP won't have any benefit on Win32, but breaks compatibility with 3.0
PCAP_BREAKLOOP_CONFIG=
!ELSE
# no WpdPack installed
WINPCAP_CONFIG=
PCAP_FINDALLDEVS_CONFIG=
PCAP_DATALINK_NAME_TO_VAL_CONFIG=
PCAP_DATALINK_VAL_TO_NAME_CONFIG=
PCAP_BREAKLOOP_CONFIG=
!ENDIF

PCAP_LIST_DATALINKS_CONFIG=^#define HAVE_PCAP_LIST_DATALINKS 1
PCAP_SET_DATALINK_CONFIG=^#define HAVE_PCAP_SET_DATALINK 1

!IF DEFINED(PCAP_DIR) && DEFINED(PCAP_REMOTE)
PCAP_HAVE_REMOTE_CONFIG=^#define HAVE_REMOTE 1
PCAP_REMOTE_CONFIG=^#define HAVE_PCAP_REMOTE 1
PCAP_OPEN_CONFIG=^#define HAVE_PCAP_OPEN 1
PCAP_SETSAMPLING_CONFIG=^#define HAVE_PCAP_SETSAMPLING 1
!ELSE
PCAP_HAVE_REMOTE_CONFIG=
PCAP_REMOTE_CONFIG=
PCAP_OPEN_CONFIG=
PCAP_SETSAMPLING_CONFIG=
!ENDIF

!IFDEF ZLIB_DIR
ZLIB_PATH=$(ZLIB_DIR)
ZLIB_CFLAGS=/I$(ZLIB_DIR)\include
ZLIB_LIBS=$(ZLIB_DIR)\lib\zdll.lib
ZLIB_DLL=$(ZLIB_DIR)\zlib1.dll
# Nmake uses carets to escape special characters
ZLIB_CONFIG=^#define HAVE_LIBZ 1
!else
ZLIB_CFLAGS=
ZLIB_LIBS=
ZLIB_DLL=
ZLIB_CONFIG=
!ENDIF

!IFDEF C_ARES_DIR
!UNDEF ADNS_DIR
C_ARES_CFLAGS=/I$(C_ARES_DIR)
C_ARES_LIBS=$(C_ARES_DIR)\cares.lib
C_ARES_DLL=$(C_ARES_DIR)\cares.dll
# Nmake uses carets to escape special characters
C_ARES_CONFIG=^#define HAVE_C_ARES 1
!else
C_ARES_CFLAGS=
C_ARES_LIBS=
C_ARES_CONFIG=
!IFDEF ADNS_DIR
ADNS_PATH=$(ADNS_DIR)\adns_win32\lib
ADNS_CFLAGS=/I$(ADNS_DIR)\src /I$(ADNS_DIR)\adns_win32
ADNS_LIBS=$(WIRESHARK_LIBS)\$(MSVC_VARIANT)\adns\adns_dll.lib
ADNS_DLL=$(WIRESHARK_LIBS)\$(MSVC_VARIANT)\adns\adns_dll.dll
# Nmake uses carets to escape special characters
ADNS_CONFIG=^#define HAVE_GNU_ADNS 1
!else
ADNS_CFLAGS=
ADNS_LIBS=
ADNS_CONFIG=
!ENDIF # ADNS
!ENDIF # C_ARES

!IFDEF KFW_DIR
KFW_PATH=$(KFW_DIR)\bin
KFW_CFLAGS=/I$(KFW_DIR)\include
KFW_LIBS=$(KFW_DIR)\lib\krb5_32.lib
# Nmake uses carets to escape special characters
KFW_CONFIG=^#define HAVE_MIT_KERBEROS 1
!else
KFW_CFLAGS=
KFW_LIBS=
KFW_CONFIG=
!ENDIF

!IFDEF PCRE_DIR
PCRE_PATH=$(PCRE_DIR)\bin
PCRE_CFLAGS=/I$(PCRE_DIR)\include
PCRE_LIBS=$(PCRE_DIR)\lib\pcre.lib
# Nmake uses carets to escape special characters
PCRE_CONFIG=^#define HAVE_LIBPCRE 1
!else
PCRE_CFLAGS=
PCRE_LIBS=
PCRE_CONFIG=
!ENDIF

!IFDEF NETTLE_DIR
NETTLE_CFLAGS=/I$(NETTLE_DIR)
NETTLE_LIBS=$(NETTLE_DIR)\libnettle.lib
# Nmake uses carets to escape special characters
NETTLE_CONFIG=^#define HAVE_LIBNETTLE 1
!else
NETTLE_CFLAGS=
NETTLE_LIBS=
NETTLE_CONFIG=
!ENDIF

!IFDEF GNUTLS_DIR
GNUTLS_PATH=$(GNUTLS_DIR)
# /DNOCRYPT avoids inclusion of Wincrypt.h, avoiding a X509_NAME define clash
GNUTLS_CFLAGS=/I$(GNUTLS_DIR)\include /DNOCRYPT /DIMPORT_LIGNUTLSDLL
GNUTLS_LIBS=\
	$(GNUTLS_DIR)\bin\libtasn1-3.lib	\
	$(GNUTLS_DIR)\bin\libgpg-error-0.lib	\
	$(GNUTLS_DIR)\bin\libgcrypt-11.lib	\
	$(GNUTLS_DIR)\bin\libgnutls-26.lib
# Nmake uses carets to escape special characters
GNUTLS_CONFIG=^#define HAVE_LIBGNUTLS 1
LIBGCRYPT_CONFIG=^#define HAVE_LIBGCRYPT 1
!else
GNUTLS_CFLAGS=
GNUTLS_LIBS=
GNUTLS_CONFIG=
LIBGCRYPT_CONFIG=
!ENDIF

!IFDEF LUA_DIR
LUA_CFLAGS=/I$(LUA_DIR)\include
LUA_LIBS=$(LUA_DIR)\lua5.1.lib
# Nmake uses carets to escape special characters
LUA_CONFIG=^#define HAVE_LUA 1
LUA_VERSION=^#define HAVE_LUA_5_1 1
!else
LUA_CFLAGS=
LUA_LIBS=
LUA_CONFIG=
!ENDIF

!IFDEF PORTAUDIO_DIR
# Nmake uses carets to escape special characters
PORTAUDIO_CONFIG=^#define HAVE_LIBPORTAUDIO 1
!IF "$(PORTAUDIO_VERSION)" == "18"
# V18 uses API version 1 and v19 API version 2
PORTAUDIO_CFLAGS=/I$(PORTAUDIO_DIR)\pa_common
PORTAUDIO_API_CONFIG=^#define PORTAUDIO_API_1 1
!ELSE
PORTAUDIO_CFLAGS=/I$(PORTAUDIO_DIR)\include /I$(PORTAUDIO_DIR)\src\common /I$(PORTAUDIO_DIR)\src\os\win /DPA_NO_DS /DPA_NO_ASIO
!ENDIF
!ELSE
PORTAUDIO_CFLAGS=
PORTAUDIO_CONFIG=
!ENDIF

!IFDEF HHC_DIR
!IF "$(MSVC_VARIANT)" == "MSVC6"
HHC_CFLAGS=/I"$(HHC_DIR)\include" -DHHC_DIR
HHC_LIBS="$(HHC_DIR)\lib\htmlhelp.lib"
!ELSE
HHC_CFLAGS=-DHHC_DIR
HHC_LIBS=htmlhelp.lib
!ENDIF
!ELSE
HHC_CFLAGS=
HHC_LIBS=
!ENDIF

!IFDEF SMI_DIR
SMI_CONFIG=^#define HAVE_LIBSMI 1
SMI_CFLAGS=/I$(SMI_DIR)\include
SMI_LIBS=$(SMI_DIR)\lib\smi.lib
!ELSE
SMI_LIBS=
SMI_CFLAGS=
SMI_CONFIG=
!ENDIF

!IFDEF GEOIP_DIR
GEOIP_CONFIG=^#define HAVE_GEOIP 1
GEOIP_CFLAGS=/I$(GEOIP_DIR)\libGeoIP
GEOIP_LIBS=$(GEOIP_DIR)\libGeoIP\GeoIP.lib
!ELSE
GeoIP_LIBS=
GeoIP_CFLAGS=
GeoIP_CONFIG=
!ENDIF

!IFDEF ENABLE_LIBWIRESHARK
LIBWIRESHARK_CONFIG=^#define HAVE_LIBWIRESHARKDLL 1
# Link plugins with the import library of libwireshark.dll
LINK_PLUGINS_WITH_LIBWIRESHARK=USE
!ELSE
LIBWIRESHARK_CONFIG=
!ENDIF

# Construct the path
PATH=$(PATH);$(CYGWIN_PATH);$(GLIB_DIR)\bin;$(GETTEXT_DIR)\bin;$(ZLIB_PATH);$(ADNS_PATH)

# We can't use a lot of IPv6 code with plain Visual C++ 6.0
!IF "$(MSVC_VARIANT)" == "MSVC6" && !DEFINED(MSSDK)
INET6_CONFIG=
!ELSE
INET6_CONFIG=^#define INET6 1
!ENDIF

!IF "$(MSVC_VARIANT)" == "MSVC6" && !DEFINED(MSSDK)
NTDDNDIS_CONFIG=
!ELSE
NTDDNDIS_CONFIG=^#define HAVE_NTDDNDIS_H 1
!ENDIF<|MERGE_RESOLUTION|>--- conflicted
+++ resolved
@@ -15,13 +15,8 @@
 # The current Wireshark version
 # It's highly recommended to leave MAJOR/MINOR/MICRO unchanged
 VERSION_MAJOR=1
-<<<<<<< HEAD
 VERSION_MINOR=2
-VERSION_MICRO=1
-=======
-VERSION_MINOR=3
-VERSION_MICRO=0
->>>>>>> 4a500929
+VERSION_MICRO=2
 VERSION_BUILD=0
 # It's recommended to change VERSION_EXTRA for your own custom builds
 # e.g. "-SVN-12345"
@@ -142,50 +137,27 @@
 # Please note: Since Wireshark release 1.0.0, we no longer support GLib1.x
 #
 GLIB_VERSION=2.0
-<<<<<<< HEAD
 GLIB_PKG=2.20.3-1
-=======
->>>>>>> 4a500929
 GLIB_DIR=$(WIRESHARK_LIBS)\glib
-# This macro is used by the setup target.
-GLIB_PKG=2.20.4-1
-
-##### To Use new packet list uncomment this line ####
-### Warning Experimental - work in progress
-#NEW_PACKET_LIST_CONFIG=^#define NEW_PACKET_LIST 1
 
 #
 # Mandatory: GTK (& related libs) settings
 #
 # Please note: Since Wireshark release 1.0.0, we no longer support GTK1.x
 #
-# If you want building with GTK+, set GTK_DIR to the pathname of the
+# If you want building with GTK+, set GTK_DIR to the pathname of the 
 # directory in which the "include" and "lib" directories reside.
 #
 GTK_DIR=$(WIRESHARK_LIBS)\gtk2
-<<<<<<< HEAD
 GTK_PKG=2.16.2-1
 CAIRO_PKG=1.8.6-1
 ATK_PKG=1.26.0-1
 LIBPNG_PKG=1.2.37-1
 TIFF_PKG=libtiff-3.8.2
-=======
-# These macros are used by the nsis installer script and by the install target.
->>>>>>> 4a500929
 TIFF_DLL=libtiff3.dll
+JPEG_PKG=jpeg-6b-4-bin
 JPEG_DLL=jpeg62.dll
-<<<<<<< HEAD
 PANGO_PKG=1.24.2-1
-=======
-# These macros are used by the setup target.
-GTK_PKG=2.16.5-1
-CAIRO_PKG=1.8.8-1
-ATK_PKG=1.26.0-1
-LIBPNG_PKG=1.2.37-1
-TIFF_PKG=libtiff-3.8.2
-JPEG_PKG=jpeg-6b-4-bin
-PANGO_PKG=1.24.5-1
->>>>>>> 4a500929
 
 #
 # Mandatory: Version numbers of GTK and pango.
@@ -198,18 +170,6 @@
 PANGO_INST_VERSION=1.24
 
 #
-# Mandatory for GTK >= 2: Gettext
-#
-# Set GETTEXT_DIR to the directory in which the
-# GETTEXT include files and library resides.
-#
-GETTEXT_DIR=$(WIRESHARK_LIBS)\gettext-runtime-0.17-1
-# This macro is used by the nsis installer script and by the install target.
-GETTEXT_DLL=intl.dll
-# This macro is used by the setup target.
-GETTEXT_PKG=-runtime-0.17-1
-
-#
 # Optional: WinPcap developer's pack to capture network traffic.
 #
 # If you have the WinPcap developer's pack (at least version 3.0),
@@ -218,9 +178,8 @@
 # If you don't have the WPdpack, comment this line out, so that
 # PCAP_DIR isn't defined.
 #
+PCAP_VERSION=4_1_beta5
 PCAP_DIR=$(WIRESHARK_LIBS)\WPdpack
-# This macro is used by the nsis installer script, by the u3/portable apps and by the setup target.
-PCAP_VERSION=4_1_beta5
 
 #
 # Optional: WinPcap remote capture support and new API
@@ -346,6 +305,24 @@
 #PORTAUDIO_VERSION=18
 PORTAUDIO_VERSION=19
 
+#
+# Iconv: Mandatory for Glib >= 2 and <= 2.14.4
+# [win-iconv statically linked as part of Glib >= 2.14.5]
+# Set ICONV_DIR to the directory in which the
+# ICONV include files and library resides.
+#
+##ICONV_DIR=$(WIRESHARK_LIBS)\libiconv-1.9.1.bin.woe32
+
+#
+# Mandatory for GTK >= 2: Gettext
+#
+# Set GETTEXT_DIR to the directory in which the
+# GETTEXT include files and library resides.
+#
+#GETTEXT_DIR=$(WIRESHARK_LIBS)\gettext-0.14.5
+GETTEXT_PKG=-runtime-0.17-1
+GETTEXT_DIR=$(WIRESHARK_LIBS)\gettext-runtime-0.17-1
+GETTEXT_DLL=intl.dll
 #
 # Optional: AirPcap developer's pack to capture wireless network traffic
 # incl. 802.11 management frames.
@@ -385,34 +362,27 @@
 # Please note: Since Wireshark release 1.0.0, we no longer support GLib1.x
 #
 GLIB_VERSION=2.0
+GLIB_PKG=2.18.4-1
 GLIB_DIR=$(WIRESHARK_LIBS)\glib
-# This macro is used by the setup target.
-GLIB_PKG=2.20.3-1
-
-##### To Use new packet list uncomment this line ####
-### Warning Experimental - work in progress
-#NEW_PACKET_LIST_CONFIG=^#define NEW_PACKET_LIST 1
 
 #
 # Mandatory: GTK (& related libs) settings
 #
 # Please note: Since Wireshark release 1.0.0, we no longer support GTK1.x
 #
-# If you want building with GTK+, set GTK_DIR to the pathname of the
+# If you want building with GTK+, set GTK_DIR to the pathname of the 
 # directory in which the "include" and "lib" directories reside.
 #
 GTK_DIR=$(WIRESHARK_LIBS)\gtk2
-# These macros are used by the nsis installer script and by the install target.
+GTK_PKG=2.14.7-1
+CAIRO_PKG=1.8.6-1
+ATK_PKG=1.24.0-1
+LIBPNG_PKG=1.2.34-1
+TIFF_PKG=libtiff_3.8.2-1_win64
 TIFF_DLL=libtiff.dll
+JPEG_PKG=jpeg_6b-2_win64
 JPEG_DLL=libjpeg-62.dll
-# These macros are used by the setup target.
-GTK_PKG=2.16.2-1
-CAIRO_PKG=1.8.6-2
-ATK_PKG=1.26.0-1
-LIBPNG_PKG=1.2.37-1
-TIFF_PKG=libtiff_3.8.2-1_win64
-JPEG_PKG=jpeg_6b-2_win64
-PANGO_PKG=1.24.2-1
+PANGO_PKG=1.22.4-1
 
 #
 # Mandatory: Version numbers of GTK and pango.
@@ -420,20 +390,9 @@
 # (MAJOR + MINOR Version number but without MICRO version number)
 # These macros are used by the nsis installer script and by the setup target.
 #
-GTK_INST_VERSION=2.16
-PANGO_INST_VERSION=1.24
-
-#
-# Mandatory for GTK >= 2: Gettext
-#
-# Set GETTEXT_DIR to the directory in which the
-# GETTEXT include files and library resides.
-#
-GETTEXT_DIR=$(WIRESHARK_LIBS)\gettext-0.17-1
-# This macro is used by the nsis installer script and by the install target.
-GETTEXT_DLL=libintl-8.dll
-# This macro is used by the setup target.
-GETTEXT_PKG=_0.17-1_win64
+# GTK 2.12 is the mainline since Wireshark 0.99.7
+GTK_INST_VERSION=2.14
+PANGO_INST_VERSION=1.22
 
 #
 # Optional: WinPcap developer's pack to capture network traffic.
@@ -444,9 +403,8 @@
 # If you don't have the WPdpack, comment this line out, so that
 # PCAP_DIR isn't defined.
 #
+PCAP_VERSION=4_1_beta5
 PCAP_DIR=$(WIRESHARK_LIBS)\WPdpack
-# This macro is used by the nsis installer script, by the u3/portable apps and by the setup target.
-PCAP_VERSION=4_1_beta5
 
 #
 # Optional: WinPcap remote capture support and new API
@@ -572,6 +530,24 @@
 #PORTAUDIO_VERSION=18
 PORTAUDIO_VERSION=19
 
+#
+# Iconv: Mandatory for Glib >= 2 and <= 2.14.4
+# [win-iconv statically linked as part of Glib >= 2.14.5]
+# Set ICONV_DIR to the directory in which the
+# ICONV include files and library resides.
+#
+##ICONV_DIR=$(WIRESHARK_LIBS)\libiconv-1.9.1.bin.woe32
+
+#
+# Mandatory for GTK >= 2: Gettext
+#
+# Set GETTEXT_DIR to the directory in which the
+# GETTEXT include files and library resides.
+#
+#GETTEXT_DIR=$(WIRESHARK_LIBS)\gettext-0.14.5
+GETTEXT_PKG=_0.17-1_win64
+GETTEXT_DIR=$(WIRESHARK_LIBS)\gettext-0.17-1
+GETTEXT_DLL=libintl-8.dll
 #
 # Optional: AirPcap developer's pack to capture wireless network traffic
 # incl. 802.11 management frames.
@@ -720,7 +696,7 @@
 # comment this line out, so that UPX isn't defined.
 #
 
-UPX=$(WIRESHARK_LIBS)\upx303w\upx.exe
+UPX=$(WIRESHARK_LIBS)\upx301w\upx.exe
 
 ##### Flags, PATHs and Miscellaneous #####
 
@@ -747,7 +723,7 @@
 # /D_CRT_NONSTDC_NO_DEPRECATE       Don't warn for "Deprecated CRT Functions" as MSDN calls this
 # /D_BIND_TO_CURRENT_CRT_VERSION=1  Make sure our CRT and manifest versions match (http://msdn.microsoft.com/en-us/library/cc664727.aspx)
 # /DWIN32_LEAN_AND_MEAN             Don't include unnecessary Windows include files (see windows.h)
-# /MP [<number of processes>]       [MSVC2008]: Compiles multiple source files by using multiple processes
+# /MP [<number of processes>]       [MSVC2008]: Compiles multiple source files by using multiple processes 
 #                                               Add if desired for compile speedup on machines with 2 or more "effective processors"
 # /MANIFEST:no                      Don't create a SxS manifest. Makes sure our plugins don't load a second copy of the CRT.
 #
@@ -759,22 +735,6 @@
 !ERROR MSVC_VARIANT unknown
 !ENDIF
 
-# http://msdn.microsoft.com/en-us/library/bb385193.aspx
-# /MP (Build with Multiple Processes)
-# /MP[processMax]
-# If you omit the processMax argument, the compiler retrieves the number of effective processors
-# on your computer from the operating system, and creates a process for each processor.
-#
-# The following compiler options and language features that are incompatible with the /MP option:
-# #import preprocessor directive
-# /E, /EP
-# /Gm
-# /showIncludes
-# /Yc
-
-!IF "$(MSVC_VARIANT)" == "MSVC2008" || "$(MSVC_VARIANT)" == "MSVC2008EE"
-LOCAL_CFLAGS= $(LOCAL_CFLAGS) /MP
-!ENDIF
 # Linker flags:
 # /DEBUG  generate debug info
 # /PROFILE generate map file(s) for profiling
@@ -782,7 +742,7 @@
 # /NODEFAULTLIB:xxx don't use xxx as the standard C library
 #
 LOCAL_LDFLAGS=/DEBUG /MACHINE:$(TARGET_MACHINE)
-DLL_LDFLAGS =
+DLL_LDFLAGS = 
 !IF $(MSC_VER_REQUIRED) >= 1400
 DLL_LDFLAGS = /MANIFEST:no
 !ENDIF
@@ -930,13 +890,14 @@
 WTAP_VERSION=$(WTAP_VERSION_MAJOR).$(WTAP_VERSION_MINOR).$(WTAP_VERSION_MICRO)
 RC_WTAP_VERSION=$(WTAP_VERSION_MAJOR),$(WTAP_VERSION_MINOR),$(WTAP_VERSION_MICRO)
 
-# GLib
+
 GLIB_CFLAGS=/I$(GLIB_DIR)\include\glib-$(GLIB_VERSION) \
 	/I$(GLIB_DIR)\lib\glib-$(GLIB_VERSION)\include
+GCC_GLIB_CFLAGS=-I$(GLIB_DIR)\include\glib-$(GLIB_VERSION) \
+	-I$(GLIB_DIR)\lib\glib-$(GLIB_VERSION)\include
 GLIB_LIBS=$(GLIB_DIR)\lib\glib-$(GLIB_VERSION).lib \
 	$(GLIB_DIR)\lib\gmodule-$(GLIB_VERSION).lib \
 	$(GLIB_DIR)\lib\gobject-$(GLIB_VERSION).lib
-GTHREAD_LIBS=$(GLIB_DIR)\lib\gthread-$(GLIB_VERSION).lib \
 
 # GTK+
 GTK_CFLAGS=$(GLIB_CFLAGS) /I$(GTK_DIR)\include\gtk-2.0 \
@@ -950,7 +911,7 @@
 	$(GTK_DIR)\lib\pango-1.0.lib \
 	$(GLIB_LIBS)
 
-!IF "$(GTK_INST_VERSION)" == "2.16" || "$(GTK_INST_VERSION)" == "2.14" || "$(GTK_INST_VERSION)" == "2.12"
+!IF "$(GTK_INST_VERSION)" == "2.16"
 GTK_LIB_DIR=2.10.0
 NEED_LIBPNG_DLL=USE
 NEED_LIBJPEG_DLL=USE
@@ -960,11 +921,37 @@
 GTK_WIMP_DLLDST_DIR=lib\gtk-2.0\2.10.0\engines
 GTK_WIMP_RCSRC_DIR=$(GTK_DIR)\share\themes\MS-Windows\gtk-2.0
 GTK_WIMP_RCDST_DIR=etc\gtk-2.0
+!ELSEIF "$(GTK_INST_VERSION)" == "2.14"
+GTK_LIB_DIR=2.10.0
+NEED_LIBPNG_DLL=USE
+NEED_LIBJPEG_DLL=USE
+NEED_LIBTIFF_DLL=USE
+NEED_CAIRO_DLL=USE
+GTK_WIMP_DLLSRC_DIR=$(GTK_DIR)\lib\gtk-2.0\2.10.0\engines
+GTK_WIMP_DLLDST_DIR=lib\gtk-2.0\2.10.0\engines
+GTK_WIMP_RCSRC_DIR=$(GTK_DIR)\share\themes\MS-Windows\gtk-2.0
+GTK_WIMP_RCDST_DIR=etc\gtk-2.0
+!ELSEIF "$(GTK_INST_VERSION)" == "2.12"
+GTK_LIB_DIR=2.10.0
+NEED_LIBPNG_DLL=USE
+NEED_LIBJPEG_DLL=USE
+NEED_LIBTIFF_DLL=USE
+NEED_CAIRO_DLL=USE
+GTK_WIMP_DLLSRC_DIR=$(GTK_DIR)\lib\gtk-2.0\2.10.0\engines
+GTK_WIMP_DLLDST_DIR=lib\gtk-2.0\2.10.0\engines
+GTK_WIMP_RCSRC_DIR=$(GTK_DIR)\share\themes\MS-Windows\gtk-2.0
+GTK_WIMP_RCDST_DIR=etc\gtk-2.0
 !ELSE
 !ERROR ? Unknown or invalid GTK_INST_VERSION
 !ENDIF
 
-!IF "$(PANGO_INST_VERSION)" == "1.24" || "$(PANGO_INST_VERSION)" == "1.22" || "$(PANGO_INST_VERSION)" == "1.18" || "$(PANGO_INST_VERSION)" == "1.16"
+!IF "$(PANGO_INST_VERSION)" == "1.24"
+PANGO_LIB_DIR=1.5.0
+!ELSEIF "$(PANGO_INST_VERSION)" == "1.22"
+PANGO_LIB_DIR=1.5.0
+!ELSEIF "$(PANGO_INST_VERSION)" == "1.18"
+PANGO_LIB_DIR=1.5.0
+!ELSEIF "$(PANGO_INST_VERSION)" == "1.16"
 PANGO_LIB_DIR=1.5.0
 !ELSE
 !ERROR ? Unknown or invalid PANGO_INST_VERSION
@@ -987,6 +974,7 @@
 PCAP_DATALINK_VAL_TO_NAME_CONFIG=^#define HAVE_PCAP_DATALINK_VAL_TO_NAME 1
 # PCAP_BREAKLOOP won't have any benefit on Win32, but breaks compatibility with 3.0
 PCAP_BREAKLOOP_CONFIG=
+WPCAP_CONSTIFIED_CONFIG=^#define WPCAP_CONSTIFIED 1
 !ELSE
 # no WpdPack installed
 WINPCAP_CONFIG=
@@ -994,6 +982,7 @@
 PCAP_DATALINK_NAME_TO_VAL_CONFIG=
 PCAP_DATALINK_VAL_TO_NAME_CONFIG=
 PCAP_BREAKLOOP_CONFIG=
+WPCAP_CONSTIFIED=
 !ENDIF
 
 PCAP_LIST_DATALINKS_CONFIG=^#define HAVE_PCAP_LIST_DATALINKS 1
@@ -1003,11 +992,15 @@
 PCAP_HAVE_REMOTE_CONFIG=^#define HAVE_REMOTE 1
 PCAP_REMOTE_CONFIG=^#define HAVE_PCAP_REMOTE 1
 PCAP_OPEN_CONFIG=^#define HAVE_PCAP_OPEN 1
+PCAP_FINDALLDEVS_EX_CONFIG=^#define HAVE_PCAP_FINDALLDEVS_EX 1
+PCAP_CREATESRCSTR_CONFIG=^#define HAVE_PCAP_CREATESRCSTR 1
 PCAP_SETSAMPLING_CONFIG=^#define HAVE_PCAP_SETSAMPLING 1
 !ELSE
 PCAP_HAVE_REMOTE_CONFIG=
 PCAP_REMOTE_CONFIG=
 PCAP_OPEN_CONFIG=
+PCAP_FINDALLDEVS_EX_CONFIG=
+PCAP_CREATESRCSTR_CONFIG=
 PCAP_SETSAMPLING_CONFIG=
 !ENDIF
 
@@ -1173,7 +1166,11 @@
 !ENDIF
 
 # Construct the path
+!IFDEF ICONV_DIR
+PATH=$(PATH);$(CYGWIN_PATH);$(GLIB_DIR)\bin;$(GETTEXT_DIR)\bin;$(ICONV_DIR)\bin;$(ZLIB_PATH);$(ADNS_PATH)
+!ELSE
 PATH=$(PATH);$(CYGWIN_PATH);$(GLIB_DIR)\bin;$(GETTEXT_DIR)\bin;$(ZLIB_PATH);$(ADNS_PATH)
+!ENDIF
 
 # We can't use a lot of IPv6 code with plain Visual C++ 6.0
 !IF "$(MSVC_VARIANT)" == "MSVC6" && !DEFINED(MSSDK)
